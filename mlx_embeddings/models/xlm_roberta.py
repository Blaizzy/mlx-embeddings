--- conflicted
+++ resolved
@@ -352,7 +352,6 @@
         pooled_output = (
             self.pooler(sequence_output) if self.pooler is not None else None
         )
-<<<<<<< HEAD
 
         if not return_dict:
             return (sequence_output, pooled_output) + encoder_outputs[1:]
@@ -363,6 +362,16 @@
             "hidden_states": encoder_outputs[1] if output_hidden_states else None,
             "attentions": encoder_outputs[2] if output_attentions else None,
         }
+    
+    def sanitize(self, weights):
+        sanitized_weights = {}
+        for k, v in weights.items():
+            if "position_ids" in k:
+                # Remove unused position_ids
+                continue
+            else:
+                sanitized_weights[k] = v
+        return sanitized_weights
 
 
 class ModelForSentenceSimilarity(Model):
@@ -433,17 +442,4 @@
             "pooled_output": batch_pooled,  # [batch_size, hidden_size]
             "loss": loss,
             "similarities": similarities,  # [batch_size, num_references]
-        }
-=======
-        return (sequence_output, pooled_output) + encoder_outputs[1:]
-
-    def sanitize(self, weights):
-        sanitized_weights = {}
-        for k, v in weights.items():
-            if "position_ids" in k:
-                # Remove unused position_ids
-                continue
-            else:
-                sanitized_weights[k] = v
-        return sanitized_weights
->>>>>>> 5afd66b4
+        }
--- conflicted
+++ resolved
@@ -5,11 +5,7 @@
 import mlx.core as mx
 import mlx.nn as nn
 
-<<<<<<< HEAD
-from .base import BaseModelArgs, compute_similarity
-=======
 from .base import BaseModelArgs, BaseModelOutput, mean_pooling, normalize_embeddings
->>>>>>> dc147c3d
 
 
 @dataclass
@@ -357,9 +353,16 @@
             self.pooler(sequence_output) if self.pooler is not None else None
         )
 
-<<<<<<< HEAD
-        if not return_dict:
-            return (sequence_output, pooled_output) + encoder_outputs[1:]
+        # normalized features
+        text_embeds = mean_pooling(sequence_output, attention_mask)
+        text_embeds = normalize_embeddings(text_embeds)
+
+        return BaseModelOutput(
+            last_hidden_state=sequence_output,
+            text_embeds=text_embeds,
+            pooler_output=pooled_output,
+            hidden_states=encoder_outputs[1:],
+        )
 
         return {
             "embeddings": sequence_output,
@@ -367,18 +370,6 @@
             "hidden_states": encoder_outputs[1] if output_hidden_states else None,
             "attentions": encoder_outputs[2] if output_attentions else None,
         }
-=======
-        # normalized features
-        text_embeds = mean_pooling(sequence_output, attention_mask)
-        text_embeds = normalize_embeddings(text_embeds)
-
-        return BaseModelOutput(
-            last_hidden_state=sequence_output,
-            text_embeds=text_embeds,
-            pooler_output=pooled_output,
-            hidden_states=encoder_outputs[1:],
-        )
->>>>>>> dc147c3d
 
     def sanitize(self, weights):
         sanitized_weights = {}

import inspect
from dataclasses import dataclass
from typing import List, Optional

import mlx.core as mx

import mlx.core as mx


@dataclass
class BaseModelArgs:
    @classmethod
    def from_dict(cls, params):
        return cls(
            **{
                k: v
                for k, v in params.items()
                if k in inspect.signature(cls).parameters
            }
        )


<<<<<<< HEAD
def compute_similarity(
    query_embeddings: mx.array, reference_embeddings: mx.array
) -> mx.array:
    """Computes cosine similarity between query embeddings and reference embeddings.

    Args:
        query_embeddings: Shape [batch_size, hidden_size]
            These are the embeddings we want to classify/compare
        reference_embeddings: Shape [num_references, hidden_size]
            These are our label descriptions or comparison sentences

    Returns:
        Similarity matrix of shape [batch_size, num_references]
        Each row contains similarities between one query and all references
    """
    # Normalize embeddings
    query_norm = mx.sqrt(mx.sum(query_embeddings**2, axis=-1, keepdims=True) + 1e-12)
    ref_norm = mx.sqrt(mx.sum(reference_embeddings**2, axis=-1, keepdims=True) + 1e-12)

    query_embeddings = query_embeddings / query_norm  # [batch_size, hidden_size]
    reference_embeddings = (
        reference_embeddings / ref_norm
    )  # [num_references, hidden_size]

    # Compute similarities - results in [batch_size, num_references]
    # Each row contains similarities between one input and all references
    similarities = mx.matmul(query_embeddings, reference_embeddings.T)

    return similarities
=======
@dataclass
class BaseModelOutput:
    last_hidden_state: Optional[mx.array] = None
    pooler_output: Optional[mx.array] = None
    text_embeds: Optional[mx.array] = None  # mean pooled and normalized embeddings
    hidden_states: Optional[List[mx.array]] = None


@dataclass
class ViTModelOutput:
    logits: Optional[mx.array] = None
    text_embeds: Optional[mx.array] = None
    image_embeds: Optional[mx.array] = None
    logits_per_text: Optional[mx.array] = None
    logits_per_image: Optional[mx.array] = None
    text_model_output: Optional[mx.array] = None
    vision_model_output: Optional[mx.array] = None


def mean_pooling(token_embeddings: mx.array, attention_mask: mx.array):
    input_mask_expanded = mx.expand_dims(attention_mask, -1)
    input_mask_expanded = mx.broadcast_to(
        input_mask_expanded, token_embeddings.shape
    ).astype(mx.float32)
    sum_embeddings = mx.sum(token_embeddings * input_mask_expanded, axis=1)
    sum_mask = mx.maximum(mx.sum(input_mask_expanded, axis=1), 1e-9)
    return sum_embeddings / sum_mask


def normalize_embeddings(embeddings, p=2, axis=-1, keepdims=True, eps=1e-9):
    return embeddings / mx.maximum(
        mx.linalg.norm(embeddings, ord=p, axis=axis, keepdims=keepdims), eps
    )
>>>>>>> dc147c3d
<|MERGE_RESOLUTION|>--- conflicted
+++ resolved
@@ -20,37 +20,6 @@
         )
 
 
-<<<<<<< HEAD
-def compute_similarity(
-    query_embeddings: mx.array, reference_embeddings: mx.array
-) -> mx.array:
-    """Computes cosine similarity between query embeddings and reference embeddings.
-
-    Args:
-        query_embeddings: Shape [batch_size, hidden_size]
-            These are the embeddings we want to classify/compare
-        reference_embeddings: Shape [num_references, hidden_size]
-            These are our label descriptions or comparison sentences
-
-    Returns:
-        Similarity matrix of shape [batch_size, num_references]
-        Each row contains similarities between one query and all references
-    """
-    # Normalize embeddings
-    query_norm = mx.sqrt(mx.sum(query_embeddings**2, axis=-1, keepdims=True) + 1e-12)
-    ref_norm = mx.sqrt(mx.sum(reference_embeddings**2, axis=-1, keepdims=True) + 1e-12)
-
-    query_embeddings = query_embeddings / query_norm  # [batch_size, hidden_size]
-    reference_embeddings = (
-        reference_embeddings / ref_norm
-    )  # [num_references, hidden_size]
-
-    # Compute similarities - results in [batch_size, num_references]
-    # Each row contains similarities between one input and all references
-    similarities = mx.matmul(query_embeddings, reference_embeddings.T)
-
-    return similarities
-=======
 @dataclass
 class BaseModelOutput:
     last_hidden_state: Optional[mx.array] = None
@@ -83,5 +52,4 @@
 def normalize_embeddings(embeddings, p=2, axis=-1, keepdims=True, eps=1e-9):
     return embeddings / mx.maximum(
         mx.linalg.norm(embeddings, ord=p, axis=axis, keepdims=keepdims), eps
-    )
->>>>>>> dc147c3d
+    )
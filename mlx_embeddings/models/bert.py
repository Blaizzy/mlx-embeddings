--- conflicted
+++ resolved
@@ -5,11 +5,7 @@
 import mlx.core as mx
 import mlx.nn as nn
 
-<<<<<<< HEAD
-from .base import BaseModelArgs, compute_similarity
-=======
-from .base import BaseModelArgs, BaseModelOutput, mean_pooling, normalize_embeddings
->>>>>>> dc147c3d
+from .base import BaseModelArgs
 
 
 @dataclass
@@ -219,29 +215,7 @@
         sequence_output = encoder_outputs
         pooled_output = self.pooler(sequence_output)
 
-<<<<<<< HEAD
-        if not return_dict:
-            return (sequence_output, pooled_output)
-
-        return {
-            "pooled_output": pooled_output,
-            "embeddings": sequence_output,
-        }
-=======
-        # normalized features
-        if attention_mask is not None:
-            attention_mask = mx.squeeze(attention_mask, axis=(1, 2))
-            text_embeds = mean_pooling(sequence_output, attention_mask)
-            text_embeds = normalize_embeddings(text_embeds)
-        else:
-            text_embeds = None
-
-        return BaseModelOutput(
-            last_hidden_state=sequence_output,
-            text_embeds=text_embeds,
-            pooler_output=pooled_output,
-        )
->>>>>>> dc147c3d
+        return sequence_output, pooled_output
 
     def sanitize(self, weights):
         sanitized_weights = {}

--- conflicted
+++ resolved
@@ -13,10 +13,10 @@
 - Utilities for comparing text similarities
 
 ## Supported Models Archictectures
-MLX-Embeddings supports a variety of model architectures for text and image embedding tasks. Here's a breakdown of the currently supported architectures:
+MLX-Embeddings supports a variety of model architectures for text embedding tasks. Here's a breakdown of the currently supported architectures:
 - XLM-RoBERTa (Cross-lingual Language Model - Robustly Optimized BERT Approach)
 - BERT (Bidirectional Encoder Representations from Transformers)
-- SigLIP (a multimodal model, based on CLIP that uses sigmoid loss function)
+- ModernBERT (modernized bidirectional encoder-only Transformer model)
 
 We're continuously working to expand our support for additional model architectures. Check our GitHub repository or documentation for the most up-to-date list of supported models and their specific versions.
 
@@ -38,7 +38,7 @@
 from mlx_embeddings.utils import load
 
 # Load the model and tokenizer
-model_name = "sentence-transformers/all-MiniLM-L6-v2"  
+model_name = "sentence-transformers/all-MiniLM-L6-v2"
 model, tokenizer = load(model_name)
 
 # Prepare the text
@@ -53,9 +53,9 @@
 
 Note : text-embeds use mean pooling for bert and xlm-robert. For modernbert, pooling strategy is set through the config file, defaulting to mean
 
-### Batch Processing and Multiple Texts Comparison
-
-To embed multiple texts and compare them using their embeddings:  
+### Batch Processing for Multiple Texts Comparison
+
+To embed multiple texts and compare them using their embeddings:
 
 ```python
 from sklearn.metrics.pairwise import cosine_similarity
@@ -111,17 +111,6 @@
 plot_similarity_matrix(similarity_matrix, labels)
 ```
 
-<<<<<<< HEAD
-=======
-## Supported Models Archictectures
-MLX-Embeddings supports a variety of model architectures for text embedding tasks. Here's a breakdown of the currently supported architectures:
-- XLM-RoBERTa (Cross-lingual Language Model - Robustly Optimized BERT Approach)
-- BERT (Bidirectional Encoder Representations from Transformers)
-- ModernBERT (modernized bidirectional encoder-only Transformer model)
-
-We're continuously working to expand our support for additional model architectures. Check our GitHub repository or documentation for the most up-to-date list of supported models and their specific versions.
-
->>>>>>> 13a789d4
 ## Vision Transformer Models
 
 MLX-Embeddings also supports vision models that can generate embeddings for images or image-text pairs.
@@ -161,7 +150,7 @@
 print(f"{probs[0][1]:.1%} that image matches '{texts[1]}'")
 ```
 
-### Batch Processing for Multiple Images
+### Batch Processing for Multiple Images comparison
 
 Process multiple images and compare them with text descriptions:
 

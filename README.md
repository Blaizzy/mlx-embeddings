# MLX-Embeddings

[![image](https://img.shields.io/pypi/v/mlx-embeddings.svg)](https://pypi.python.org/pypi/mlx-embeddings)

**MLX-Embeddings is a package for running Vision and Language Embedding models locally on your Mac using MLX.**

- Free software: GNU General Public License v3

## Features

- Generate embeddings for text using MLX models
- Support for single-item and batch processing
- Utilities for comparing text similarities

## Installation

You can install mlx-embeddings using pip:

```bash
pip install mlx-embeddings
```

## Usage

### Pipelines
 
Pipelines are optional when loading the model ; not passing a pipeline results in loading the generic Model class which returns pooled, unnormalized embeddings for the input tokens.  
For now, the pipeline abstraction mostly serves to deal with weight sanitization between different model families but more complex logic can be added. As an illustration, the `sentence-similarity` pipeline has a sentence similarity calculation baked in - see example below. 

### Single Item Embedding

To generate an embedding for a single piece of text:

```python
from mlx_embeddings.utils import load

# Load the model and tokenizer
model_name = "sentence-transformers/all-MiniLM-L6-v2"  
model, tokenizer = load(model_name)

# Prepare the text
text = "I like reading"

# Tokenize and generate embedding
input_ids = tokenizer.encode(text, return_tensors="mlx")
outputs = model(input_ids) 
pooled_output = outputs["pooled_output"] # [1, hidden_size], special case of [batch_size, hidden_size]
embeddings = outputs["embeddings"] # [1, seq_length, hidden_size], special case of [batch_size, seq_length, hidden_size]

print(pooled_output.shape, embeddings.shape ) # [1, hidden_size], [1, seq_length, hidden_size]
```

### Batch Processing and Multiple Texts Comparison

To embed multiple texts and compare them using their embeddings:  

```python
from mlx_embeddings.utils import load
import matplotlib.pyplot as plt
import seaborn as sns

# Load the model and tokenizer
model_name = "sentence-transformers/all-MiniLM-L6-v2"  
model, tokenizer = load(
    model_name, 
    pipeline="sentence-similarity"  # if it's a sentence-transformers model, the pipeline will automatically switch to sentence-similarity when loading (in practice the pipeline can even be omitted)
)
max_position_embeddings = getattr(model.config,"max_position_embeddings",512)

texts = [
    "What is TSNE?",
    "Who is Laurens van der Maaten?",
    "I like grapes",
    "Grandma's cat got bored last winter."
]

<<<<<<< HEAD
# batch encoding works out of the box with _tokenizer irrespective of the pipeline
input_ids = tokenizer._tokenizer(
    texts, 
    return_tensors="mlx", 
    padding=True, 
    truncation=True, 
    max_length= max_position_embeddings
)

# optional
reference_texts = [
=======
# Generate embeddings
embeddings = [get_embedding(text, model, tokenizer) for text in texts]

# Compute similarity
similarity_matrix = cosine_similarity(embeddings)

# Visualize results
def plot_similarity_matrix(similarity_matrix, labels):
    plt.figure(figsize=(5, 4))
    sns.heatmap(similarity_matrix, annot=True, cmap='coolwarm', xticklabels=labels, yticklabels=labels)
    plt.title('Similarity Matrix Heatmap')
    plt.tight_layout()
    plt.show()

labels = [f"Text {i+1}" for i in range(len(texts))]
plot_similarity_matrix(similarity_matrix, labels)
```

### Batch Processing

For processing multiple texts at once:

```python
from sklearn.metrics.pairwise import cosine_similarity
import matplotlib.pyplot as plt
import seaborn as sns
import mlx.core as mx
from mlx_embeddings.utils import load

def mean_pooling(model_output, attention_mask):
    token_embeddings = model_output[0]  # First element contains all token embeddings
    input_mask_expanded = mx.expand_dims(attention_mask, axis=-1)
    input_mask_expanded = mx.broadcast_to(input_mask_expanded, token_embeddings.shape)
    input_mask_expanded = input_mask_expanded.astype(mx.float32)
    sum_embeddings = mx.sum(token_embeddings * input_mask_expanded, axis=1)
    sum_mask = mx.sum(input_mask_expanded, axis=1)
    return sum_embeddings / mx.maximum(sum_mask, 1e-9)

def normalize_embeddings(embeddings):
    second_norm = mx.sqrt(mx.sum(mx.square(embeddings), axis=1, keepdims=True))
    return embeddings / mx.maximum(second_norm, 1e-9)

# Load the model and tokenizer
model, tokenizer = load("sentence-transformers/all-MiniLM-L6-v2")

def get_embedding(texts, model, tokenizer):
    inputs = tokenizer.batch_encode_plus(texts, return_tensors="mlx", padding=True, truncation=True, max_length=512)
    outputs = model(
        inputs["input_ids"],
        attention_mask=inputs["attention_mask"]
    )
    outputs = mean_pooling(outputs, inputs["attention_mask"])
    outputs = normalize_embeddings(outputs)
    return outputs

def compute_and_print_similarity(embeddings):
    B, _ = embeddings.shape
    similarity_matrix = cosine_similarity(embeddings)
    print("Similarity matrix between sequences:")
    print(similarity_matrix)
    print("\n")

    for i in range(B):
        for j in range(i+1, B):
            print(f"Similarity between sequence {i+1} and sequence {j+1}: {similarity_matrix[i][j]:.4f}")

    return similarity_matrix

# Sample texts
texts = [
    "I like grapes",
>>>>>>> 3168cd41
    "I like fruits",
    "The slow green turtle crawls under the busy ant.",
    "Sand!",
    "TSNE is a dimensionality reduction algorithm created by Laurens van Der Maaten",
    "The study of computer science that focuses on the creation of intelligent machines that work and react like humans.",
    "The study of matter, energy, and the fundamental forces of nature.",
    "The aggregate of people living together in a more or less ordered community.",
]

if reference_texts is not None and len(reference_texts)>0:
    similarities = True
    reference_ids = tokenizer._tokenizer(
        reference_texts, 
        return_tensors="mlx", 
        padding=True, 
        truncation=True, 
        max_length= max_position_embeddings
    )
else:
    reference_ids = {
        'input_ids': None,
        'attention_mask':None
    }

# Generate embeddings
outputs = model(
    input_ids['input_ids'], 
    reference_ids['input_ids'],
    attention_mask=input_ids['attention_mask'],
    reference_attention_mask=reference_ids['attention_mask']
)

# retrieve the pooled, unnormalized embeddings
pooled_output = outputs["pooled_output"] # [batch_size, hidden_size]
embeddings = outputs["embeddings"] # [batch_size, seq_length, hidden_size]

# if you have passed reference texts, the model also outputs the similarity matrix between inputs (batch_size) and references (num_refs)
# see similarity calculation in mlx-embeddings/models/base
if similarities : 
    similarity_matrix = outputs['similarities'] # by default returned as a dictionary (use similarity_matrix=outputs[3] otherwise)

    print(f"inputs : {texts}")
    print("    ")
    print(f"refs : {reference_texts}")

    # Print the similarity matrix as a table
    print(f"\nCosine Similarity Matrix: {model_name}")
    print("-" * 50)
    print(" " * 10, end="")
    print(" ".join(f"Ref {i+1}" for i in range(len(reference_texts))))
    for i, row in enumerate(similarity_matrix):
        # Format each number to 4 decimal places
        formatted_row = [f"{x:.4f}" for x in row]
        print(f"Text {i}: {formatted_row}")

    # Visualize results
    def plot_similarity_matrix(similarity_matrix, input_labels, reference_labels):
        plt.figure(figsize=(5, 4))
        sns.heatmap(
            similarity_matrix, 
            annot=True, 
            cmap='coolwarm', 
            yticklabels=input_labels, 
            xticklabels=reference_labels
        )
        plt.title('Similarity Matrix Heatmap', fontsize=10)
        plt.suptitle(model_name, fontsize=12)
        plt.tight_layout()
        plt.show()

    input_labels = [f"Input {i+1}" for i in range(len(texts))]
    reference_labels = [f"Ref {i+1}" for i in range(len(reference_texts))]
    plot_similarity_matrix(similarity_matrix, input_labels , reference_labels)
```

## Supported Models Archictectures
MLX-Embeddings supports a variety of model architectures for text embedding tasks. Here's a breakdown of the currently supported architectures:
- XLM-RoBERTa (Cross-lingual Language Model - Robustly Optimized BERT Approach)
- BERT (Bidirectional Encoder Representations from Transformers)
- ModernBERT (modernized bidirectional encoder-only Transformer model)

We're continuously working to expand our support for additional model architectures. Check our GitHub repository or documentation for the most up-to-date list of supported models and their specific versions.

## Contributing

Contributions to MLX-Embeddings are welcome! Please refer to our contribution guidelines for more information.

## License

This project is licensed under the GNU General Public License v3.

## Contact

For any questions or issues, please open an issue on the [GitHub repository](https://github.com/Blaizzy/mlx-embeddings).<|MERGE_RESOLUTION|>--- conflicted
+++ resolved
@@ -74,19 +74,6 @@
     "Grandma's cat got bored last winter."
 ]
 
-<<<<<<< HEAD
-# batch encoding works out of the box with _tokenizer irrespective of the pipeline
-input_ids = tokenizer._tokenizer(
-    texts, 
-    return_tensors="mlx", 
-    padding=True, 
-    truncation=True, 
-    max_length= max_position_embeddings
-)
-
-# optional
-reference_texts = [
-=======
 # Generate embeddings
 embeddings = [get_embedding(text, model, tokenizer) for text in texts]
 
@@ -158,7 +145,6 @@
 # Sample texts
 texts = [
     "I like grapes",
->>>>>>> 3168cd41
     "I like fruits",
     "The slow green turtle crawls under the busy ant.",
     "Sand!",

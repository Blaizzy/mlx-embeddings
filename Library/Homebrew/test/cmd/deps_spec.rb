--- conflicted
+++ resolved
@@ -3,13 +3,9 @@
 require "cmd/deps"
 require "cmd/shared_examples/args_parse"
 
-<<<<<<< HEAD
-RSpec.describe "brew deps" do
+RSpec.describe Homebrew::Cmd::Deps do
   include FileUtils
 
-=======
-RSpec.describe Homebrew::Cmd::Deps do
->>>>>>> 87bf4af3
   it_behaves_like "parseable arguments"
 
   it "outputs all of a Formula's dependencies and their dependencies on separate lines", :integration_test do
